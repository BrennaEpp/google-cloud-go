// Copyright 2022 Google LLC
//
// Licensed under the Apache License, Version 2.0 (the "License");
// you may not use this file except in compliance with the License.
// You may obtain a copy of the License at
//
//      http://www.apache.org/licenses/LICENSE-2.0
//
// Unless required by applicable law or agreed to in writing, software
// distributed under the License is distributed on an "AS IS" BASIS,
// WITHOUT WARRANTIES OR CONDITIONS OF ANY KIND, either express or implied.
// See the License for the specific language governing permissions and
// limitations under the License.

package main

import (
	"context"
	"encoding/csv"
	"flag"
	"fmt"
	"io"
	"log"
	"math/rand"
	"os"
	"runtime"
	"strconv"
	"strings"
	"time"

	"cloud.google.com/go/storage"
	"golang.org/x/sync/errgroup"

	// Install google-c2p resolver, which is required for direct path.
	_ "google.golang.org/grpc/xds/googledirectpath"
	// Install RLS load balancer policy, which is needed for gRPC RLS.
	_ "google.golang.org/grpc/balancer/rls"
)

const (
	codeVersion = "0.8.2" // to keep track of which version of the code a benchmark ran on
	useDefault  = -1
)

var (
	projectID, outputFile string

	opts    = &benchmarkOptions{}
	results chan benchmarkResult
)

type benchmarkOptions struct {
	// all sizes are in bytes
	bucket     string
	region     string
	outType    outputType
	numSamples int
	numWorkers int
	api        benchmarkAPI

	objectSize    int64
	minObjectSize int64
	maxObjectSize int64

	rangeSize     int64
	minReadOffset int64
	maxReadOffset int64

	readBufferSize  int
	writeBufferSize int

	minChunkSize int64
	maxChunkSize int64

	forceGC      bool
	connPoolSize int

<<<<<<< HEAD
	timeout time.Duration

	continueOnFail bool
=======
	timeout         time.Duration
	appendToResults string

	numClients int
>>>>>>> e4b3bbcc
}

func (b *benchmarkOptions) validate() error {
	if err := b.api.validate(); err != nil {
		return err
	}
	if err := b.outType.validate(); err != nil {
		return err
	}

	if (b.maxReadOffset != 0 || b.minReadOffset != 0) && b.rangeSize == 0 {
		return fmt.Errorf("read offset specified but no range size specified")
	}

	if b.maxReadOffset > b.minObjectSize-b.rangeSize {
		return fmt.Errorf("read offset (%d) is too large for the selected range size (%d) - object might run out of bytes before reading complete rangeSize", b.maxReadOffset, b.rangeSize)
	}
	return nil
}

func (b *benchmarkOptions) String() string {
	var sb strings.Builder

	stringifiedOpts := []string{
		fmt.Sprintf("api:\t\t\t%s", b.api),
		fmt.Sprintf("region:\t\t\t%s", b.region),
		fmt.Sprintf("timeout:\t\t%s", b.timeout),
		fmt.Sprintf("number of samples:\t%d", b.numSamples),
		fmt.Sprintf("object size:\t\t%d kib", b.objectSize/kib),
		fmt.Sprintf("object size (if none above):\t%d - %d kib", b.minObjectSize/kib, b.maxObjectSize/kib),
		fmt.Sprintf("write size:\t\t%d bytes (app buffer for uploads)", b.writeBufferSize),
		fmt.Sprintf("read size:\t\t%d bytes (app buffer for downloads)", b.readBufferSize),
		fmt.Sprintf("chunk size:\t\t%d - %d kib (library buffer for uploads)", b.minChunkSize/kib, b.maxChunkSize/kib),
		fmt.Sprintf("range offset:\t\t%d - %d bytes ", b.minReadOffset, b.maxReadOffset),
		fmt.Sprintf("range size:\t\t%d bytes (0 -> full object)", b.rangeSize),
		fmt.Sprintf("connection pool size:\t%d (GRPC)", b.connPoolSize),
		fmt.Sprintf("num workers:\t\t%d (max number of concurrent benchmark runs at a time)", b.numWorkers),
		fmt.Sprintf("force garbage collection:%t", b.forceGC),
	}

	for _, s := range stringifiedOpts {
		sb.WriteByte('\n')
		sb.WriteByte('\t')
		sb.WriteString(s)
	}

	return sb.String()
}

func parseFlags() {
	flag.StringVar(&projectID, "project", projectID, "GCP project identifier")

	flag.StringVar(&opts.bucket, "bucket", "", "name of bucket to use; will create a bucket if not provided")
	flag.StringVar(&opts.region, "bucket_region", "US-WEST1", "region")
	flag.StringVar((*string)(&opts.outType), "output_type", string(outputCloudMonitoring), "output as csv or cloud monitoring format")
	flag.IntVar(&opts.numSamples, "samples", 8000, "number of samples to report")
	flag.IntVar(&opts.numWorkers, "workers", 16, "number of concurrent workers")
	flag.StringVar((*string)(&opts.api), "api", string(mixedAPIs), "api used to upload/download objects; JSON or XML values will use JSON to uplaod and XML to download")

	objectRange := flag.String("object_size", fmt.Sprint(1024*kib), "object size in bytes")

	flag.Int64Var(&opts.rangeSize, "range_read_size", 0, "size of the range to read in bytes")
	flag.Int64Var(&opts.minReadOffset, "minimum_read_offset", 0, "minimum read offset in bytes")
	flag.Int64Var(&opts.maxReadOffset, "maximum_read_offset", 0, "maximum read offset in bytes")

	flag.IntVar(&opts.readBufferSize, "read_buffer_size", useDefault, "read buffer size in bytes")
	flag.IntVar(&opts.writeBufferSize, "write_buffer_size", useDefault, "write buffer size in bytes")

	flag.Int64Var(&opts.minChunkSize, "min_chunksize", useDefault, "min chunksize in bytes")
	flag.Int64Var(&opts.maxChunkSize, "max_chunksize", useDefault, "max chunksize in bytes")

	flag.IntVar(&opts.connPoolSize, "connection_pool_size", 4, "GRPC connection pool size")

	flag.BoolVar(&opts.forceGC, "force_garbage_collection", false, "force garbage collection at the beginning of each upload")

	flag.DurationVar(&opts.timeout, "timeout", time.Hour, "timeout")
	flag.StringVar(&outputFile, "o", "", "file to output results to - if empty, will output to stdout")

	flag.BoolVar(&opts.continueOnFail, "continue_on_fail", false, "continue even if a run fails")

	flag.IntVar(&opts.numClients, "clients", 1, "number of storage clients to be used; if Mixed APIs, then twice the clients are created")

	flag.Parse()

	if len(projectID) < 1 {
		log.Fatalln("Must set a project ID. Use flag -project to specify it.")
	}

	min, max, isRange := strings.Cut(*objectRange, "..")
	var err error
	if isRange {
		opts.minObjectSize, err = strconv.ParseInt(min, 10, 64)
		if err != nil {
			log.Fatalln("Could not parse object size")
		}
		opts.maxObjectSize, err = strconv.ParseInt(max, 10, 64)
		if err != nil {
			log.Fatalln("Could not parse object size")
		}
	} else {
		opts.objectSize, err = strconv.ParseInt(min, 10, 64)
		if err != nil {
			log.Fatalln("Could not parse object size")
		}
	}
}

func main() {
	log.SetOutput(os.Stderr)
	parseFlags()
	rand.Seed(time.Now().UnixNano())

	start := time.Now()
	ctx, cancel := context.WithDeadline(context.Background(), start.Add(opts.timeout))
	defer cancel()

	// Create bucket if necessary
	if len(opts.bucket) < 1 {
		opts.bucket = randomName(bucketPrefix)
		cleanUp := createBenchmarkBucket(opts.bucket, opts)
		defer cleanUp()
	}

	// Create output file
	var file *os.File
	if outputFile != "" {
		f, err := os.Create(outputFile)
		if err != nil {
			log.Fatalf("Failed to create file %s: %v", outputFile, err)
		}
		defer f.Close()
		file = f
	}

	// Enable direct path
	if opts.api == directPath {
		if err := os.Setenv("GOOGLE_CLOUD_ENABLE_DIRECT_PATH_XDS", "true"); err != nil {
			log.Fatalf("error setting direct path env var: %v", err)
		}
	}

	if err := opts.validate(); err != nil {
		log.Fatal(err)
	}

	closePools := initializeClientPools(ctx, opts)
	defer closePools()

	w := os.Stdout

	if outputFile != "" {
		w = file
		// The output file is only for benchmarking data points; if sending
		// output to a file, we can use stdout for informational logs
		fmt.Printf("Benchmarking started: %s\n", start.UTC().Format(time.ANSIC))
		fmt.Printf("Code version: %s\n", codeVersion)
		fmt.Printf("Results file: %s\n", outputFile)
		fmt.Printf("Bucket:  %s\n", opts.bucket)
		fmt.Printf("Benchmarking options: %+v\n", opts)
	}

	if err := populateDependencyVersions(); err != nil {
		log.Fatalf("populateDependencyVersions: %v", err)
	}

	recordResultGroup, _ := errgroup.WithContext(ctx)
	startRecordingResults(w, recordResultGroup, opts.outType)

	benchGroup, _ := errgroup.WithContext(ctx)
	benchGroup.SetLimit(opts.numWorkers)

	// Run benchmarks
	for i := 0; i < opts.numSamples && time.Since(start) < opts.timeout; i++ {
		benchGroup.Go(func() error {
			benchmark := w1r3{opts: opts, bucketName: opts.bucket}
			if err := benchmark.setup(); err != nil {
				log.Fatalf("run setup failed: %v", err)
			}
			if err := benchmark.run(ctx); err != nil {
				log.Printf("run failed: %v", err)

				if !opts.continueOnFail {
					os.Exit(1)
				}
			}
			return nil
		})
	}

	benchGroup.Wait()
	close(results)
	recordResultGroup.Wait()

	if outputFile != "" {
		// if sending output to a file, we can use stdout for informational logs
		fmt.Printf("\nTotal time running: %s\n", time.Since(start).Round(time.Second))
	}
}

type randomizedParams struct {
	appBufferSize int
	chunkSize     int64
	crc32cEnabled bool
	md5Enabled    bool
	api           benchmarkAPI
	rangeOffset   int64
}

type benchmarkResult struct {
	objectSize    int64
	readOffset    int64
	params        randomizedParams
	isRead        bool
	readIteration int
	start         time.Time
	elapsedTime   time.Duration
	err           error
	timedOut      bool
	startMem      runtime.MemStats
	endMem        runtime.MemStats
}

func (br *benchmarkResult) selectReadParams(opts benchmarkOptions, api benchmarkAPI) {
	br.params = randomizedParams{
		appBufferSize: opts.readBufferSize,
		crc32cEnabled: true,  // crc32c is always verified in the Go GCS library
		md5Enabled:    false, // we only need one integrity validation
		api:           api,
		rangeOffset:   randomInt64(opts.minReadOffset, opts.maxReadOffset),
	}

	if opts.readBufferSize == useDefault {
		switch api {
		case xmlAPI, jsonAPI:
			br.params.appBufferSize = 4 << 10 // default for HTTP
		case grpcAPI, directPath:
			br.params.appBufferSize = 32 << 10 // default for GRPC
		}
	}
}

func (br *benchmarkResult) selectWriteParams(opts benchmarkOptions, api benchmarkAPI) {
	// There is no XML implementation for writes
	if api == xmlAPI {
		api = jsonAPI
	}

	_, doMD5, doCRC32C := randomOf3()
	br.params = randomizedParams{
		appBufferSize: opts.writeBufferSize,
		chunkSize:     randomInt64(opts.minChunkSize, opts.maxChunkSize),
		crc32cEnabled: doCRC32C,
		md5Enabled:    doMD5,
		api:           api,
	}

	if opts.minChunkSize == useDefault || opts.maxChunkSize == useDefault {
		// get a writer on a non-existing object to check the default chunksize
		if c, err := storage.NewClient(context.Background()); err != nil {
			log.Printf("storage.NewClient: %v", err)
		} else {
			w := c.Bucket("").Object("").NewWriter(context.Background())
			br.params.chunkSize = int64(w.ChunkSize)
		}
	}
	if opts.writeBufferSize == useDefault {
		switch api {
		case xmlAPI, jsonAPI:
			br.params.appBufferSize = 4 << 10 // default for HTTP
		case grpcAPI, directPath:
			br.params.appBufferSize = 32 << 10 // default for GRPC
		}
	}
}

func (br *benchmarkResult) copyParams(from *benchmarkResult) {
	br.params = randomizedParams{
		appBufferSize: from.params.appBufferSize,
		chunkSize:     from.params.chunkSize,
		crc32cEnabled: from.params.crc32cEnabled,
		md5Enabled:    from.params.md5Enabled,
		api:           from.params.api,
		rangeOffset:   from.params.rangeOffset,
	}
}

// converts result to cloud monitoring format
func (br *benchmarkResult) cloudMonitoring() []byte {
	var sb strings.Builder
	op := "WRITE"
	if br.isRead {
		op = fmt.Sprintf("READ[%d]", br.readIteration)
	}
	status := "OK"
	if br.err != nil {
		status = "FAIL"

		if br.timedOut {
			status = "TIMEOUT"
		}
	}

	throughput := float64(br.objectSize) / float64(br.elapsedTime.Seconds())

	// Cloud monitoring only allows letters, numbers and underscores
	sanitizeKey := func(key string) string {
		key = strings.Replace(key, ".", "", -1)
		return strings.Replace(key, "/", "_", -1)
	}

	sanitizeValue := func(key string) string {
		return strings.Replace(key, "\"", "", -1)
	}

	// For values of type string
	makeStringQuoted := func(parameter string, value any) string {
		return fmt.Sprintf("%s=\"%v\"", parameter, value)
	}
	// For values of type int, bool
	makeStringUnquoted := func(parameter string, value any) string {
		return fmt.Sprintf("%s=%v", parameter, value)
	}

	sb.Grow(380)
	sb.WriteString("throughput{")
	sb.WriteString(makeStringQuoted("library", "go"))
	sb.WriteString(",")
	sb.WriteString(makeStringQuoted("api", br.params.api))
	sb.WriteString(",")
	sb.WriteString(makeStringQuoted("op", op))
	sb.WriteString(",")
	sb.WriteString(makeStringUnquoted("object_size", br.objectSize))
	sb.WriteString(",")

	if op != "WRITE" && opts.rangeSize > 0 {
		sb.WriteString(makeStringUnquoted("transfer_size", opts.rangeSize))
		sb.WriteString(",")
		sb.WriteString(makeStringUnquoted("transfer_offset", br.params.rangeOffset))
		sb.WriteString(",")
	}

	if op == "WRITE" {
		sb.WriteString(makeStringUnquoted("chunksize", br.params.chunkSize))
		sb.WriteString(",")
	}

	sb.WriteString(makeStringUnquoted("workers", opts.numWorkers))
	sb.WriteString(",")

	sb.WriteString(makeStringUnquoted("crc32c_enabled", br.params.crc32cEnabled))
	sb.WriteString(",")
	sb.WriteString(makeStringUnquoted("md5_enabled", br.params.md5Enabled))
	sb.WriteString(",")

	sb.WriteString(makeStringQuoted("bucket_name", opts.bucket))
	sb.WriteString(",")

	sb.WriteString(makeStringQuoted("status", status))
	sb.WriteString(",")
	if br.err != nil {
		sb.WriteString(makeStringQuoted("failure_msg", sanitizeValue(br.err.Error())))
		sb.WriteString(",")
	}

	sb.WriteString(makeStringUnquoted("app_buffer_size", br.params.appBufferSize))
	sb.WriteString(",")

	sb.WriteString(makeStringQuoted("code_version", codeVersion))
	sb.WriteString(",")
	sb.WriteString(makeStringQuoted("go_version", goVersion))
	for dep, ver := range dependencyVersions {
		sb.WriteString(",")
		sb.WriteString(makeStringQuoted(sanitizeKey(dep), ver))
	}

	sb.WriteString("} ")
	sb.WriteString(strconv.FormatFloat(throughput, 'f', 2, 64))

	return []byte(sb.String())
}

// converts result to csv writing format (ie. a slice of strings)
func (br *benchmarkResult) csv() []string {
	op := "WRITE"
	if br.isRead {
		op = fmt.Sprintf("READ[%d]", br.readIteration)
	}
	status := "OK"
	if br.err != nil {
		status = "FAIL"
	}

	record := make(map[string]string)

	record["Op"] = op
	record["ObjectSize"] = strconv.FormatInt(br.objectSize, 10)
	record["AppBufferSize"] = strconv.Itoa(br.params.appBufferSize)
	record["LibBufferSize"] = strconv.Itoa(int(br.params.chunkSize))
	record["Crc32cEnabled"] = strconv.FormatBool(br.params.crc32cEnabled)
	record["MD5Enabled"] = strconv.FormatBool(br.params.md5Enabled)
	record["ApiName"] = string(br.params.api)
	record["ElapsedTimeUs"] = strconv.FormatInt(br.elapsedTime.Microseconds(), 10)
	record["CpuTimeUs"] = "-1" // TODO: record cpu time
	record["Status"] = status
	record["HeapSys"] = strconv.FormatUint(br.startMem.HeapSys, 10)
	record["HeapAlloc"] = strconv.FormatUint(br.startMem.HeapAlloc, 10)
	record["StackInUse"] = strconv.FormatUint(br.startMem.StackInuse, 10)
	// commented out to avoid large numbers messing up BigQuery imports
	record["HeapAllocDiff"] = "-1" //strconv.FormatUint(br.endMem.HeapAlloc-br.startMem.HeapAlloc, 10),
	record["MallocsDiff"] = strconv.FormatUint(br.endMem.Mallocs-br.startMem.Mallocs, 10)
	record["StartTime"] = strconv.FormatInt(br.start.Unix(), 10)
	record["EndTime"] = strconv.FormatInt(br.start.Add(br.elapsedTime).Unix(), 10)
	record["NumWorkers"] = strconv.Itoa(opts.numWorkers)
	record["CodeVersion"] = codeVersion
	record["BucketName"] = opts.bucket

	var result []string

	for _, h := range csvHeader {
		result = append(result, record[h])
	}

	return result
}

var csvHeader = []string{
	"Op", "ObjectSize", "AppBufferSize", "LibBufferSize",
	"Crc32cEnabled", "MD5Enabled", "ApiName",
	"ElapsedTimeUs", "CpuTimeUs", "Status",
	"HeapSys", "HeapAlloc", "StackInUse", "HeapAllocDiff", "MallocsDiff",
	"StartTime", "EndTime", "NumWorkers",
	"CodeVersion", "BucketName",
}

type benchmarkAPI string

const (
	jsonAPI    benchmarkAPI = "JSON"
	xmlAPI     benchmarkAPI = "XML"
	grpcAPI    benchmarkAPI = "GRPC"
	mixedAPIs  benchmarkAPI = "Mixed"
	directPath benchmarkAPI = "DirectPath"
)

func (api benchmarkAPI) validate() error {
	switch api {
	case jsonAPI, grpcAPI, xmlAPI, directPath, mixedAPIs:
		return nil
	default:
		return fmt.Errorf("no such api: %s", api)
	}
}

func writeHeader(w io.Writer) {
	cw := csv.NewWriter(w)
	if err := cw.Write(csvHeader); err != nil {
		log.Fatalf("error writing csv header: %v", err)
	}
	cw.Flush()
}

func writeResultAsCSV(w io.Writer, result *benchmarkResult) {
	cw := csv.NewWriter(w)
	if err := cw.Write(result.csv()); err != nil {
		log.Fatalf("error writing csv: %v", err)
	}
	cw.Flush()
}

func writeResultAsCloudMonitoring(w io.Writer, result *benchmarkResult) {
	_, err := w.Write(result.cloudMonitoring())
	if err != nil {
		log.Fatalf("cloud monitoring w.Write: %v", err)
	}
	_, err = w.Write([]byte{'\n'})
	if err != nil {
		log.Fatalf("cloud monitoring w.Write: %v", err)
	}
}

func startRecordingResults(w io.Writer, g *errgroup.Group, oType outputType) {
	// buffer channel so we don't block on printing results
	results = make(chan benchmarkResult, 100)

	if oType == outputCSV {
		writeHeader(w)
	}

	// start recording results
	g.Go(func() error {
		for {
			result, ok := <-results
			if !ok {
				break
			}

			if oType == outputCSV {
				writeResultAsCSV(w, &result)
			} else if oType == outputCloudMonitoring {
				writeResultAsCloudMonitoring(w, &result)
			}
		}
		return nil
	})
}

type outputType string

const (
	outputCSV             outputType = "csv"
	outputCloudMonitoring outputType = "cloud-monitoring"
)

func (o outputType) validate() error {
	switch o {
	case outputCSV, outputCloudMonitoring:
		return nil
	default:
		return fmt.Errorf("could not parse output type: %s", o)
	}
}<|MERGE_RESOLUTION|>--- conflicted
+++ resolved
@@ -75,16 +75,11 @@
 	forceGC      bool
 	connPoolSize int
 
-<<<<<<< HEAD
 	timeout time.Duration
 
 	continueOnFail bool
-=======
-	timeout         time.Duration
-	appendToResults string
 
 	numClients int
->>>>>>> e4b3bbcc
 }
 
 func (b *benchmarkOptions) validate() error {
