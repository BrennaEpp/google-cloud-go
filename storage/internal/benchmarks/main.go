// Copyright 2022 Google LLC
//
// Licensed under the Apache License, Version 2.0 (the "License");
// you may not use this file except in compliance with the License.
// You may obtain a copy of the License at
//
//      http://www.apache.org/licenses/LICENSE-2.0
//
// Unless required by applicable law or agreed to in writing, software
// distributed under the License is distributed on an "AS IS" BASIS,
// WITHOUT WARRANTIES OR CONDITIONS OF ANY KIND, either express or implied.
// See the License for the specific language governing permissions and
// limitations under the License.

package main

import (
	"context"
	"encoding/csv"
	"flag"
	"fmt"
	"io"
	"log"
	"math/rand"
	"os"
	"runtime"
	"strconv"
	"strings"
	"time"

	"cloud.google.com/go/storage"
	"golang.org/x/sync/errgroup"

	// Install google-c2p resolver, which is required for direct path.
	_ "google.golang.org/grpc/xds/googledirectpath"
	// Install RLS load balancer policy, which is needed for gRPC RLS.
	_ "google.golang.org/grpc/balancer/rls"
)

const codeVersion = "0.7.0" // to keep track of which version of the code a benchmark ran on

var (
	projectID, outputFile string

	opts    = &benchmarkOptions{}
	results chan benchmarkResult
)

type benchmarkOptions struct {
	// all sizes are in bytes
	bucket     string
	region     string
	outType    outputType
	numSamples int
	numWorkers int
	api        benchmarkAPI

	objectSize    int64
	minObjectSize int64
	maxObjectSize int64

	rangeSize     int64
	minReadOffset int64
	maxReadOffset int64

	allowCustomClient bool
	readBufferSize    int
	writeBufferSize   int

	minChunkSize int64
	maxChunkSize int64

	forceGC      bool
	connPoolSize int

	timeout         time.Duration
	appendToResults string

	numClients int
}

func (b *benchmarkOptions) validate() error {
	if err := b.api.validate(); err != nil {
		return err
	}
	if err := b.outType.validate(); err != nil {
		return err
	}

	if (b.maxReadOffset != 0 || b.minReadOffset != 0) && b.rangeSize == 0 {
		return fmt.Errorf("read offset specified but no range size specified")
	}

	if b.maxReadOffset > b.minObjectSize-b.rangeSize {
		return fmt.Errorf("read offset (%d) is too large for the selected range size (%d) - object might run out of bytes before reading complete rangeSize", b.maxReadOffset, b.rangeSize)
	}
	return nil
}

func (b *benchmarkOptions) String() string {
	var sb strings.Builder

	stringifiedOpts := []string{
		fmt.Sprintf("api:\t\t\t%s", b.api),
		fmt.Sprintf("region:\t\t\t%s", b.region),
		fmt.Sprintf("timeout:\t\t%s", b.timeout),
		fmt.Sprintf("number of samples:\t%d", b.numSamples),
		fmt.Sprintf("object size:\t\t%d kib", b.objectSize/kib),
		fmt.Sprintf("object size (if none above):\t%d - %d kib", b.minObjectSize/kib, b.maxObjectSize/kib),
		fmt.Sprintf("write size:\t\t%d bytes (app buffer for uploads)", b.writeBufferSize),
		fmt.Sprintf("read size:\t\t%d bytes (app buffer for downloads)", b.readBufferSize),
		fmt.Sprintf("chunk size:\t\t%d - %d kib (library buffer for uploads)", b.minChunkSize/kib, b.maxChunkSize/kib),
		fmt.Sprintf("range offset:\t\t%d - %d bytes ", b.minReadOffset, b.maxReadOffset),
		fmt.Sprintf("range size:\t\t%d bytes (0 -> full object)", b.rangeSize),
		fmt.Sprintf("connection pool size:\t%d (GRPC)", b.connPoolSize),
		fmt.Sprintf("num workers:\t\t%d (max number of concurrent benchmark runs at a time)", b.numWorkers),
		fmt.Sprintf("force garbage collection:%t", b.forceGC),
	}

	for _, s := range stringifiedOpts {
		sb.WriteByte('\n')
		sb.WriteByte('\t')
		sb.WriteString(s)
	}

	return sb.String()
}

func parseFlags() {
	flag.StringVar(&projectID, "project", projectID, "GCP project identifier")

	flag.StringVar(&opts.bucket, "bucket", "", "name of bucket to use; will create a bucket if not provided")
	flag.StringVar(&opts.region, "bucket_region", "US-WEST1", "region")
	flag.StringVar((*string)(&opts.outType), "output_type", string(outputCloudMonitoring), "output as csv or cloud monitoring format")
	flag.IntVar(&opts.numSamples, "samples", 8000, "number of samples to report")
	flag.IntVar(&opts.numWorkers, "workers", 16, "number of concurrent workers")
	flag.StringVar((*string)(&opts.api), "api", string(mixedAPIs), "api used to upload/download objects; JSON or XML values will use JSON to uplaod and XML to download")

<<<<<<< HEAD
	objectRange := flag.String("object_size", string(1024*kib), "object size in bytes")
=======
	objectRange := flag.String("object_size", fmt.Sprint(1024*kib), "object size in bytes")
>>>>>>> d2b0c284

	flag.Int64Var(&opts.rangeSize, "range_read_size", 0, "size of the range to read in bytes")
	flag.Int64Var(&opts.minReadOffset, "minimum_read_offset", 0, "minimum read offset in bytes")
	flag.Int64Var(&opts.maxReadOffset, "maximum_read_offset", 0, "maximum read offset in bytes")

	flag.BoolVar(&opts.allowCustomClient, "allow_custom_HTTP_client", false, "allow custom client configuration")
	flag.IntVar(&opts.readBufferSize, "read_buffer_size", 4000, "read buffer size in bytes")
	flag.IntVar(&opts.writeBufferSize, "write_buffer_size", 4000, "write buffer size in bytes")

	flag.Int64Var(&opts.minChunkSize, "min_chunksize", 16*1024*1024, "min chunksize in bytes")
	flag.Int64Var(&opts.maxChunkSize, "max_chunksize", 16*1024*1024, "max chunksize in bytes")

	flag.IntVar(&opts.connPoolSize, "connection_pool_size", 4, "GRPC connection pool size")

	flag.BoolVar(&opts.forceGC, "force_garbage_collection", false, "force garbage collection at the beginning of each upload")

	flag.DurationVar(&opts.timeout, "timeout", time.Hour, "timeout")
	flag.StringVar(&outputFile, "o", "", "file to output results to - if empty, will output to stdout")
	flag.StringVar(&opts.appendToResults, "append_labels", "", "labels added to cloud monitoring output")

	flag.IntVar(&opts.numClients, "clients", 1, "number of storage clients to be used; if Mixed APIs, then twice the clients are created")

	flag.Parse()

	if len(projectID) < 1 {
		log.Fatalln("Must set a project ID. Use flag -project to specify it.")
	}

	min, max, isRange := strings.Cut(*objectRange, "..")
	var err error
	if isRange {
		opts.minObjectSize, err = strconv.ParseInt(min, 10, 64)
		if err != nil {
			log.Fatalln("Could not parse object size")
		}
		opts.maxObjectSize, err = strconv.ParseInt(max, 10, 64)
		if err != nil {
			log.Fatalln("Could not parse object size")
		}
	} else {
		opts.objectSize, err = strconv.ParseInt(min, 10, 64)
		if err != nil {
			log.Fatalln("Could not parse object size")
		}
	}
}

func main() {
	log.SetOutput(os.Stderr)
	parseFlags()
	rand.Seed(time.Now().UnixNano())

	start := time.Now()
	ctx, cancel := context.WithDeadline(context.Background(), start.Add(opts.timeout))
	defer cancel()

	closePools := initializeClientPools(ctx, opts)
	defer closePools()

	// Create bucket if necessary
	if len(opts.bucket) < 1 {
		opts.bucket = randomName(bucketPrefix)
		cleanUp := createBenchmarkBucket(opts.bucket, opts)
		defer cleanUp()
	}

	// Create output file
	var file *os.File
	if outputFile != "" {
		f, err := os.Create(outputFile)
		if err != nil {
			log.Fatalf("Failed to create file %s: %v", outputFile, err)
		}
		defer f.Close()
		file = f
	}

	// Enable direct path
	if opts.api == directPath {
		if err := os.Setenv("GOOGLE_CLOUD_ENABLE_DIRECT_PATH_XDS", "true"); err != nil {
			log.Fatalf("error setting direct path env var: %v", err)
		}
	}

	if err := opts.validate(); err != nil {
		log.Fatal(err)
	}

	w := os.Stdout

	if outputFile != "" {
		w = file
		// The output file is only for benchmarking data points; if sending
		// output to a file, we can use stdout for informational logs
		fmt.Printf("Benchmarking started: %s\n", start.UTC().Format(time.ANSIC))
		fmt.Printf("Code version: %s\n", codeVersion)
		fmt.Printf("Results file: %s\n", outputFile)
		fmt.Printf("Bucket:  %s\n", opts.bucket)
		fmt.Printf("Benchmarking options: %+v\n", opts)
	}

	if err := populateDependencyVersions(); err != nil {
		log.Fatalf("populateDependencyVersions: %v", err)
	}

	recordResultGroup, _ := errgroup.WithContext(ctx)
	startRecordingResults(w, recordResultGroup, opts.outType)

	benchGroup, _ := errgroup.WithContext(ctx)
	benchGroup.SetLimit(opts.numWorkers)

	debugClients()
	// Run benchmarks
	for i := 0; i < opts.numSamples && time.Since(start) < opts.timeout; i++ {
		benchGroup.Go(func() error {
			benchmark := w1r3{opts: opts, bucketName: opts.bucket}
			if err := benchmark.setup(); err != nil {
				log.Fatalf("run setup failed: %v", err)
			}
			if err := benchmark.run(ctx); err != nil {
				log.Fatalf("run failed: %v", err)
			}
			return nil
		})
	}

	benchGroup.Wait()
	close(results)
	recordResultGroup.Wait()

	if outputFile != "" {
		// if sending output to a file, we can use stdout for informational logs
		fmt.Printf("\nTotal time running: %s\n", time.Since(start).Round(time.Second))
	}
}

type randomizedParams struct {
	appBufferSize int
	chunkSize     int64
	crc32cEnabled bool
	md5Enabled    bool
	api           benchmarkAPI
	rangeOffset   int64
}

type benchmarkResult struct {
	objectSize    int64
	readOffset    int64
	params        randomizedParams
	isRead        bool
	readIteration int
	start         time.Time
	elapsedTime   time.Duration
	err           error
	timedOut      bool
	startMem      runtime.MemStats
	endMem        runtime.MemStats
}

func (br *benchmarkResult) selectParams(opts benchmarkOptions) {
	api := opts.api
	if api == mixedAPIs {
		if randomBool() {
			api = xmlAPI
		} else {
			api = grpcAPI
		}
	}

	if br.isRead {
		if api == jsonAPI {
			api = xmlAPI
		}

		br.params = randomizedParams{
			appBufferSize: opts.readBufferSize,
			chunkSize:     -1,    // not used for reads
			crc32cEnabled: true,  // crc32c is always verified in the Go GCS library
			md5Enabled:    false, // we only need one integrity validation
			api:           api,
			rangeOffset:   randomInt64(opts.minReadOffset, opts.maxReadOffset),
		}

		if !opts.allowCustomClient {
			br.params.appBufferSize = 4000 // default for HTTP

			if api == grpcAPI {
				br.params.appBufferSize = 32000 // default for GRPC
			}
			return
		}
	}

	if api == xmlAPI {
		api = jsonAPI
	}

	_, doMD5, doCRC32C := randomOf3()
	br.params = randomizedParams{
		appBufferSize: opts.writeBufferSize,
		chunkSize:     randomInt64(opts.minChunkSize, opts.maxChunkSize),
		crc32cEnabled: doCRC32C,
		md5Enabled:    doMD5,
		api:           api,
	}

	if !opts.allowCustomClient {
		// get a writer on an object to check the default chunksize
		// object does not need to exist
		if c, err := storage.NewClient(context.Background()); err != nil {
			log.Printf("storage.NewClient: %v", err)
		} else {
			w := c.Bucket("").Object("").NewWriter(context.Background())
			br.params.chunkSize = int64(w.ChunkSize)
		}

		br.params.appBufferSize = 4000 // default for HTTP
		if api == grpcAPI {
			br.params.appBufferSize = 32000 // default for GRPC
		}
	}
}

func (br *benchmarkResult) copyParams(from *benchmarkResult) {
	br.params = randomizedParams{
		appBufferSize: from.params.appBufferSize,
		chunkSize:     from.params.chunkSize,
		crc32cEnabled: from.params.crc32cEnabled,
		md5Enabled:    from.params.md5Enabled,
		api:           from.params.api,
		rangeOffset:   from.params.rangeOffset,
	}
}

// converts result to cloud monitoring format
func (br *benchmarkResult) cloudMonitoring() []byte {
	var sb strings.Builder
	op := "WRITE"
	if br.isRead {
		op = fmt.Sprintf("READ[%d]", br.readIteration)
	}
	status := "OK"
	if br.err != nil {
		status = "FAIL"

		if br.timedOut {
			status = "TIMEOUT"
		}
	}

	throughput := float64(br.objectSize) / float64(br.elapsedTime.Seconds())

	// Cloud monitoring only allows letters, numbers and underscores
	sanitizeKey := func(key string) string {
		key = strings.Replace(key, ".", "", -1)
		return strings.Replace(key, "/", "_", -1)
	}

	sanitizeValue := func(key string) string {
		return strings.Replace(key, "\"", "", -1)
	}

	// For values of type string
	makeStringQuoted := func(parameter string, value any) string {
		return fmt.Sprintf("%s=\"%v\"", parameter, value)
	}
	// For values of type int, bool
	makeStringUnquoted := func(parameter string, value any) string {
		return fmt.Sprintf("%s=%v", parameter, value)
	}

	sb.Grow(380)
	sb.WriteString("throughput{")
	sb.WriteString(makeStringQuoted("library", "go"))
	sb.WriteString(",")
	sb.WriteString(makeStringQuoted("api", br.params.api))
	sb.WriteString(",")
	sb.WriteString(makeStringQuoted("op", op))
	sb.WriteString(",")
	sb.WriteString(makeStringUnquoted("object_size", br.objectSize))
	sb.WriteString(",")

	if op != "WRITE" && opts.rangeSize > 0 {
		sb.WriteString(makeStringUnquoted("transfer_size", opts.rangeSize))
		sb.WriteString(",")
		sb.WriteString(makeStringUnquoted("transfer_offset", br.params.rangeOffset))
		sb.WriteString(",")
	}

	if op == "WRITE" {
		sb.WriteString(makeStringUnquoted("chunksize", br.params.chunkSize))
		sb.WriteString(",")
	}

	sb.WriteString(makeStringUnquoted("workers", opts.numWorkers))
	sb.WriteString(",")

	sb.WriteString(makeStringUnquoted("crc32c_enabled", br.params.crc32cEnabled))
	sb.WriteString(",")
	sb.WriteString(makeStringUnquoted("md5_enabled", br.params.md5Enabled))
	sb.WriteString(",")

	sb.WriteString(makeStringQuoted("bucket_name", opts.bucket))
	sb.WriteString(",")

	sb.WriteString(makeStringQuoted("status", status))
	sb.WriteString(",")
	if br.err != nil {
		sb.WriteString(makeStringQuoted("failure_msg", sanitizeValue(br.err.Error())))
		sb.WriteString(",")
	}

	sb.WriteString(makeStringUnquoted("app_buffer_size", br.params.appBufferSize))
	sb.WriteString(",")

	sb.WriteString(makeStringQuoted("code_version", codeVersion))
	sb.WriteString(",")
	sb.WriteString(makeStringQuoted("go_version", goVersion))
	for dep, ver := range dependencyVersions {
		sb.WriteString(",")
		sb.WriteString(makeStringQuoted(sanitizeKey(dep), ver))
	}

	if opts.appendToResults != "" {
		sb.WriteString(",")
		sb.WriteString(opts.appendToResults)
	}

	sb.WriteString("} ")
	sb.WriteString(strconv.FormatFloat(throughput, 'f', 2, 64))

	return []byte(sb.String())
}

// converts result to csv writing format (ie. a slice of strings)
func (br *benchmarkResult) csv() []string {
	op := "WRITE"
	if br.isRead {
		op = fmt.Sprintf("READ[%d]", br.readIteration)
	}
	status := "OK"
	if br.err != nil {
		status = "FAIL"
	}

	record := make(map[string]string)

	record["Op"] = op
	record["ObjectSize"] = strconv.FormatInt(br.objectSize, 10)
	record["AppBufferSize"] = strconv.Itoa(br.params.appBufferSize)
	record["LibBufferSize"] = strconv.Itoa(int(br.params.chunkSize))
	record["Crc32cEnabled"] = strconv.FormatBool(br.params.crc32cEnabled)
	record["MD5Enabled"] = strconv.FormatBool(br.params.md5Enabled)
	record["ApiName"] = string(br.params.api)
	record["ElapsedTimeUs"] = strconv.FormatInt(br.elapsedTime.Microseconds(), 10)
	record["CpuTimeUs"] = "-1" // TODO: record cpu time
	record["Status"] = status
	record["HeapSys"] = strconv.FormatUint(br.startMem.HeapSys, 10)
	record["HeapAlloc"] = strconv.FormatUint(br.startMem.HeapAlloc, 10)
	record["StackInUse"] = strconv.FormatUint(br.startMem.StackInuse, 10)
	// commented out to avoid large numbers messing up BigQuery imports
	record["HeapAllocDiff"] = "-1" //strconv.FormatUint(br.endMem.HeapAlloc-br.startMem.HeapAlloc, 10),
	record["MallocsDiff"] = strconv.FormatUint(br.endMem.Mallocs-br.startMem.Mallocs, 10)
	record["StartTime"] = strconv.FormatInt(br.start.Unix(), 10)
	record["EndTime"] = strconv.FormatInt(br.start.Add(br.elapsedTime).Unix(), 10)
	record["NumWorkers"] = strconv.Itoa(opts.numWorkers)
	record["CodeVersion"] = codeVersion
	record["BucketName"] = opts.bucket

	var result []string

	for _, h := range csvHeader {
		result = append(result, record[h])
	}

	return result
}

var csvHeader = []string{
	"Op", "ObjectSize", "AppBufferSize", "LibBufferSize",
	"Crc32cEnabled", "MD5Enabled", "ApiName",
	"ElapsedTimeUs", "CpuTimeUs", "Status",
	"HeapSys", "HeapAlloc", "StackInUse", "HeapAllocDiff", "MallocsDiff",
	"StartTime", "EndTime", "NumWorkers",
	"CodeVersion", "BucketName",
}

type benchmarkAPI string

const (
	jsonAPI    benchmarkAPI = "JSON"
	xmlAPI     benchmarkAPI = "XML"
	grpcAPI    benchmarkAPI = "GRPC"
	mixedAPIs  benchmarkAPI = "Mixed"
	directPath benchmarkAPI = "DirectPath"
)

func (api benchmarkAPI) validate() error {
	switch api {
	case jsonAPI, grpcAPI, xmlAPI, directPath, mixedAPIs:
		return nil
	default:
		return fmt.Errorf("no such api: %s", api)
	}
}

func writeHeader(w io.Writer) {
	cw := csv.NewWriter(w)
	if err := cw.Write(csvHeader); err != nil {
		log.Fatalf("error writing csv header: %v", err)
	}
	cw.Flush()
}

func writeResultAsCSV(w io.Writer, result *benchmarkResult) {
	cw := csv.NewWriter(w)
	if err := cw.Write(result.csv()); err != nil {
		log.Fatalf("error writing csv: %v", err)
	}
	cw.Flush()
}

func writeResultAsCloudMonitoring(w io.Writer, result *benchmarkResult) {
	_, err := w.Write(result.cloudMonitoring())
	if err != nil {
		log.Fatalf("cloud monitoring w.Write: %v", err)
	}
	_, err = w.Write([]byte{'\n'})
	if err != nil {
		log.Fatalf("cloud monitoring w.Write: %v", err)
	}
}

func startRecordingResults(w io.Writer, g *errgroup.Group, oType outputType) {
	// buffer channel so we don't block on printing results
	results = make(chan benchmarkResult, 100)

	if oType == outputCSV {
		writeHeader(w)
	}

	// start recording results
	g.Go(func() error {
		for {
			result, ok := <-results
			if !ok {
				break
			}

			if oType == outputCSV {
				writeResultAsCSV(w, &result)
			} else if oType == outputCloudMonitoring {
				writeResultAsCloudMonitoring(w, &result)
			}
		}
		return nil
	})
}

type outputType string

const (
	outputCSV             outputType = "csv"
	outputCloudMonitoring outputType = "cloud-monitoring"
)

func (o outputType) validate() error {
	switch o {
	case outputCSV, outputCloudMonitoring:
		return nil
	default:
		return fmt.Errorf("could not parse output type: %s", o)
	}
}

func debugClients() {
	go func() {
		for {
			time.Sleep(time.Minute / 2)

			if httpClients != nil {
				log.Printf("num http clients: %d\n", len(httpClients.clients))

				for i, c := range httpClients.clients {
					log.Printf("http client[%d]: %d bytes processed\n", i, c.processedBytes)
				}
			}

			if gRPCClients != nil {
				log.Printf("num grpc clients: %d\n", len(gRPCClients.clients))

				for i, c := range gRPCClients.clients {
					log.Printf("grpc client[%d]: %d bytes processed\n", i, c.processedBytes)
				}
			}
			log.Printf("===========================================\n")
		}
	}()
}<|MERGE_RESOLUTION|>--- conflicted
+++ resolved
@@ -136,11 +136,7 @@
 	flag.IntVar(&opts.numWorkers, "workers", 16, "number of concurrent workers")
 	flag.StringVar((*string)(&opts.api), "api", string(mixedAPIs), "api used to upload/download objects; JSON or XML values will use JSON to uplaod and XML to download")
 
-<<<<<<< HEAD
-	objectRange := flag.String("object_size", string(1024*kib), "object size in bytes")
-=======
 	objectRange := flag.String("object_size", fmt.Sprint(1024*kib), "object size in bytes")
->>>>>>> d2b0c284
 
 	flag.Int64Var(&opts.rangeSize, "range_read_size", 0, "size of the range to read in bytes")
 	flag.Int64Var(&opts.minReadOffset, "minimum_read_offset", 0, "minimum read offset in bytes")
