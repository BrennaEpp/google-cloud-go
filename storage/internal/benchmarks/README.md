--- conflicted
+++ resolved
@@ -14,14 +14,15 @@
 | -project | projectID | a project ID | * |
 | -bucket | bucket supplied for benchmarks <br> must be initialized | any GCS region | will create a randomly named bucket |
 | -bucket_region | bucket region for benchmarks <br> ignored if bucket is explicitly supplied | any GCS region | `US-WEST1` |
+| -project | projectID | a project ID | * |
+| -bucket | bucket supplied for benchmarks <br> must be initialized | any GCS region | will create a randomly named bucket |
+| -bucket_region | bucket region for benchmarks <br> ignored if bucket is explicitly supplied | any GCS region | `US-WEST1` |
 | -o | file to output results to <br> if empty, will output to stdout | any file path | stdout |
 | -output_type | output results as csv records or cloud monitoring | `csv`, `cloud-monitoring` | `cloud-monitoring` |
 | -samples | number of samples to report | any positive integer | `8000` |
+| -samples | number of samples to report | any positive integer | `8000` |
 | -workers | number of goroutines to run at once; set to 1 for no concurrency | any positive integer | `16` |
-<<<<<<< HEAD
 | -clients | total number of Storage clients to be used; <br> if Mixed APIs, then twice the number are created | any positive integer | `1` |
-=======
->>>>>>> 439050d6
 | -api | which API to use | `JSON`: use JSON to upload and XML to download <br> `XML`: use JSON to upload and XML to download <br> `GRPC`: use GRPC <br> `Mixed`: select an API at random for each upload/download  <br> `DirectPath`: use GRPC with direct path | `Mixed` |
 | -object_size | object size in bytes | any positive integer | `1 048 576` (1 MiB) |
 | -min_object_size | minimum object size in bytes <br> ignored if object_size is set | any positive integer | `512` |
