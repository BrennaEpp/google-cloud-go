# go-bench-gcs
**This is not an officially supported Google product**

## Run example:
This runs 1000 iterations on 512kib to 2Gib files in the background, sending output to `out.log`:

`go run main -p {PROJECT_ID} -t 72h -max_samples 1000 -o {RESULTS_FILE_NAME}.csv &> out.log &`


## CLI parameters

| Parameter | Description | Possible values | Default |
| --------- | ----------- | --------------- |:-------:|
| -project | projectID | a project ID | * |
| -o | file to output results to <br> if empty, will output to stdout | any file path | stdout |
| -output_type | output results as csv records or cloud monitoring | `csv`, `cloud-monitoring` | `cloud-monitoring` |
| -api | which API to use | `JSON`: use JSON to upload and XML to download <br> `XML`: use JSON to upload and XML to download <br> `GRPC`: use GRPC <br> `MIXED`: select an API at random for each upload/download  <br> `DirectPath`: use GRPC with direct path | `Mixed` |
| -region | bucket region for benchmarks | any GCS region | `US-WEST1` |
| -workers | number of goroutines to run at once; set to 1 for no concurrency | any positive integer | `16` |
| -t | timeout (maximum time running benchmarks) <br> the program may run for longer while it finishes running processes | any [time.Duration](https://pkg.go.dev/time#Duration) | `1h` |
| -min_samples | minimum number of objects to upload | any positive integer | `10` |
| -max_samples | maximum number of objects to upload | any positive integer | `10 000` |
| -gc_f | whether to force garbage collection <br> before every write or read benchmark |  `true` or `false` (present/not present) | `false` |
<<<<<<< HEAD
| -object_size | object size in bytes | any positive integer | `1 048 576` (1 MiB) |
| -min_size | minimum object size in bytes <br> ignored if object_size is set | any positive integer | `512` |
| -max_size | maximum object size in bytes <br> ignored if object_size is set | any positive integer | `2 147 483 648` (2 GiB) |
=======
| -min_size | minimum object size in bytes | any positive integer | `512` |
| -max_size | maximum object size in bytes | any positive integer | `2 097 152` (2 GiB) |
| -range_size | size of the range to read in bytes | any positive integer <br> <=0 reads the full object | `0` |
| -min_read_offset | minimum offset for the start of the range to be read in bytes | any integer >0 | `0` |
| -max_read_offset | maximum offset for the start of the range to be read in bytes | any integer >0 | `0` |
>>>>>>> f09e059e
| -defaults | use default settings for the client <br> (conn_pool, read, write and chunk size parameters will be ignored) | `true` or `false` | `false`
| -conn_pool | GRPC connection pool size | any positive integer | 4 |
| -min_cs | minimum ChunkSize in bytes | any positive integer | `16 384` (16 MiB) |
| -max_cs | maximum ChunkSize in bytes | any positive integer | `16 384` (16 MiB) |
| -q_read | download quantum | any positive integer | 1 |
| -q_write | upload quantum | any positive integer | 1 |
| -min_r_size | minimum read size in bytes | any positive integer | `4000` |
| -max_r_size | maximum read size in bytes | any positive integer | `4000` |
| -min_w_size | minimum write size in bytes | any positive integer | `4000` |
| -max_w_size | maximum write size in bytes | any positive integer | `4000` |
| -labels | labels added to cloud monitoring output (ignored when outputting as csv) | any string; should be in the format: <br> `stringKey=\"value\",intKey=3,boolKey=true` | empty |

\* required values

Note: while the default read/write size for HTTP clients is 4Kb 
(the default for this benchmarking), the default for GRPC is 32Kb.
If you want to capture performance using the defaults for GRPC run the script 
separately setting the read and write sizes to 32Kb, or run with the `defaults`
parameter set.<|MERGE_RESOLUTION|>--- conflicted
+++ resolved
@@ -21,17 +21,12 @@
 | -min_samples | minimum number of objects to upload | any positive integer | `10` |
 | -max_samples | maximum number of objects to upload | any positive integer | `10 000` |
 | -gc_f | whether to force garbage collection <br> before every write or read benchmark |  `true` or `false` (present/not present) | `false` |
-<<<<<<< HEAD
 | -object_size | object size in bytes | any positive integer | `1 048 576` (1 MiB) |
 | -min_size | minimum object size in bytes <br> ignored if object_size is set | any positive integer | `512` |
 | -max_size | maximum object size in bytes <br> ignored if object_size is set | any positive integer | `2 147 483 648` (2 GiB) |
-=======
-| -min_size | minimum object size in bytes | any positive integer | `512` |
-| -max_size | maximum object size in bytes | any positive integer | `2 097 152` (2 GiB) |
 | -range_size | size of the range to read in bytes | any positive integer <br> <=0 reads the full object | `0` |
 | -min_read_offset | minimum offset for the start of the range to be read in bytes | any integer >0 | `0` |
 | -max_read_offset | maximum offset for the start of the range to be read in bytes | any integer >0 | `0` |
->>>>>>> f09e059e
 | -defaults | use default settings for the client <br> (conn_pool, read, write and chunk size parameters will be ignored) | `true` or `false` | `false`
 | -conn_pool | GRPC connection pool size | any positive integer | 4 |
 | -min_cs | minimum ChunkSize in bytes | any positive integer | `16 384` (16 MiB) |
