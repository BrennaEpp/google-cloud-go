--- conflicted
+++ resolved
@@ -201,30 +201,6 @@
 	}, nil
 }
 
-<<<<<<< HEAD
-// HybridClientOptions carries the set of client options for HTTP and gRPC clients.
-type HybridClientOptions struct {
-	HTTPOpts []option.ClientOption
-	GRPCOpts []option.ClientOption
-}
-
-// NewHybridClient creates a new Storage client that initializes a gRPC-based client
-// for media upload and download operations.
-//
-// This is an experimental API and not intended for public use.
-func NewHybridClient(ctx context.Context, opts *HybridClientOptions) (*Client, error) {
-	if opts == nil {
-		opts = &HybridClientOptions{}
-	}
-	opts.GRPCOpts = append(defaultGRPCOptions(), opts.GRPCOpts...)
-
-	c, err := NewClient(ctx, opts.HTTPOpts...)
-	if err != nil {
-		return nil, err
-	}
-
-	g, err := gapic.NewClient(ctx, opts.GRPCOpts...)
-=======
 // newGRPCClient creates a new Storage client that initializes a gRPC-based
 // client. Calls that have not been implemented in gRPC will panic.
 //
@@ -232,7 +208,6 @@
 func newGRPCClient(ctx context.Context, opts ...option.ClientOption) (*Client, error) {
 	opts = append(defaultGRPCOptions(), opts...)
 	g, err := gapic.NewClient(ctx, opts...)
->>>>>>> c2377318
 	if err != nil {
 		return nil, err
 	}
