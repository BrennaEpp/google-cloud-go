--- conflicted
+++ resolved
@@ -333,14 +333,8 @@
 
 // downloadShard will read a specific object piece into in.Destination.
 // If timeout is less than 0, no timeout is set.
-<<<<<<< HEAD
 func (in *DownloadObjectInput) downloadShard(client *storage.Client, timeout time.Duration, partSize int64) (out *DownloadOutput) {
-	out = &DownloadOutput{Bucket: in.Bucket, Object: in.Object}
-=======
-// TODO: download a single shard instead of the entire object.
-func (in *DownloadObjectInput) downloadShard(client *storage.Client, timeout time.Duration) (out *DownloadOutput) {
 	out = &DownloadOutput{Bucket: in.Bucket, Object: in.Object, Range: in.Range}
->>>>>>> 2cfca6b8
 
 	// Set timeout.
 	ctx := in.ctx
@@ -413,7 +407,6 @@
 	Attrs  *storage.ReaderObjectAttrs // attributes of downloaded object, if successful
 }
 
-<<<<<<< HEAD
 // TODO: use built-in after go < 1.21 is dropped.
 func min(a, b int64) int64 {
 	if a < b {
@@ -485,7 +478,8 @@
 		Offset: shardOffset,
 		Length: shardLength,
 	}
-=======
+}
+
 const (
 	xGoogHeaderKey  = "x-goog-api-client"
 	usageMetricKey  = "gccl-gcs-cmd"
@@ -498,5 +492,4 @@
 func setUsageMetricHeader(ctx context.Context, method string) context.Context {
 	header := fmt.Sprintf("%s/%s", usageMetricKey, method)
 	return callctx.SetHeaders(ctx, xGoogHeaderKey, header)
->>>>>>> 2cfca6b8
 }