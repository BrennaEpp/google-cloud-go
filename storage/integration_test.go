--- conflicted
+++ resolved
@@ -290,12 +290,8 @@
 }
 
 func TestIntegration_BucketCreateDelete(t *testing.T) {
-<<<<<<< HEAD
-	ctx := skipJSONReads(skipGRPC("with_attrs case fails due to b/245997450"), "no reads in test")
+	ctx := skipJSONReads(skipGRPC("with attrs: https://github.com/googleapis/google-cloud-go/issues/6205"), "no reads in test")
 	multiTransportTest(ctx, t, func(t *testing.T, ctx context.Context, _ string, prefix string, client *Client) {
-=======
-	multiTransportTest(skipGRPC("with attrs: https://github.com/googleapis/google-cloud-go/issues/6205"), t, func(t *testing.T, ctx context.Context, _ string, prefix string, client *Client) {
->>>>>>> c88fbdf2
 		projectID := testutil.ProjID()
 
 		labels := map[string]string{
@@ -478,12 +474,8 @@
 }
 
 func TestIntegration_BucketLifecycle(t *testing.T) {
-<<<<<<< HEAD
-	ctx := skipJSONReads(skipGRPC("b/245997450"), "no reads in test")
+	ctx := skipJSONReads(context.Background(), "no reads in test")
 	multiTransportTest(ctx, t, func(t *testing.T, ctx context.Context, _ string, prefix string, client *Client) {
-=======
-	multiTransportTest(context.Background(), t, func(t *testing.T, ctx context.Context, _ string, prefix string, client *Client) {
->>>>>>> c88fbdf2
 		h := testHelper{t}
 
 		wantLifecycle := Lifecycle{
